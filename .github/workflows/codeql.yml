name: CodeQL Security Analysis

on:
  push:
    branches: [ main, develop ]
  pull_request:
    branches: [ main ]
  schedule:
    - cron: '0 2 * * 1'  # Weekly on Monday at 2 AM UTC

permissions:
  actions: read
  contents: read
  security-events: write

jobs:
  analyze:
    name: Analyze C#
    runs-on: ubuntu-latest
    timeout-minutes: 360
    
    strategy:
      fail-fast: false
      matrix:
        language: [ 'csharp' ]

    steps:
    - name: Checkout repository
      uses: actions/checkout@692973e3d937129bcbf40652eb9f2f61becf3332 # v4.1.7
      with:
        fetch-depth: 0
        lfs: false

    - name: Initialize CodeQL
<<<<<<< HEAD
      uses: github/codeql-action/init@e2b3eafc8d227b0241d48be5f425d47c2d750a13 # v3.26.10
=======
      uses: github/codeql-action/init@16140ae1a102900babc80a33c44059580f687047 # v4.30.9
>>>>>>> 9dec5ad1
      with:
        languages: ${{ matrix.language }}
        queries: security-extended,security-and-quality

    - name: Setup .NET
      uses: actions/setup-dotnet@6bd8b7f7774af54e05809fcc5431931b3eb1ddee # v4.0.1
      with:
        dotnet-version: '8.0.x'

    - name: Cache Unity Library
      uses: actions/cache@0c45773b623bea8c8e75f6c82b208c3cf94ea4f9 # v4.0.2
      with:
        path: Library
        key: Library-CodeQL-${{ hashFiles('Assets/**', 'Packages/**', 'ProjectSettings/**') }}
        restore-keys: |
          Library-CodeQL-
          Library-

    - name: Build Unity Project for Analysis
      uses: game-ci/unity-builder@1f4f6c7f7f6d9b0f6f1a5c1c7f6f3e2d9b8a6c4d # v4.3.0
      env:
        UNITY_LICENSE: ${{ secrets.UNITY_LICENSE }}
        UNITY_EMAIL: ${{ secrets.UNITY_EMAIL }}
        UNITY_PASSWORD: ${{ secrets.UNITY_PASSWORD }}
      with:
        unityVersion: 6000.2.0f1
        targetPlatform: StandaloneWindows64
        buildName: PaintDotsCodeQL
        buildsPath: builds-codeql
      continue-on-error: true

    - name: Perform CodeQL Analysis
<<<<<<< HEAD
      uses: github/codeql-action/analyze@e2b3eafc8d227b0241d48be5f425d47c2d750a13 # v3.26.10
=======
      uses: github/codeql-action/analyze@16140ae1a102900babc80a33c44059580f687047 # v4.30.9
>>>>>>> 9dec5ad1
      with:
        category: "/language:${{matrix.language}}"
        upload: true<|MERGE_RESOLUTION|>--- conflicted
+++ resolved
@@ -32,11 +32,7 @@
         lfs: false
 
     - name: Initialize CodeQL
-<<<<<<< HEAD
-      uses: github/codeql-action/init@e2b3eafc8d227b0241d48be5f425d47c2d750a13 # v3.26.10
-=======
       uses: github/codeql-action/init@16140ae1a102900babc80a33c44059580f687047 # v4.30.9
->>>>>>> 9dec5ad1
       with:
         languages: ${{ matrix.language }}
         queries: security-extended,security-and-quality
@@ -69,11 +65,7 @@
       continue-on-error: true
 
     - name: Perform CodeQL Analysis
-<<<<<<< HEAD
-      uses: github/codeql-action/analyze@e2b3eafc8d227b0241d48be5f425d47c2d750a13 # v3.26.10
-=======
       uses: github/codeql-action/analyze@16140ae1a102900babc80a33c44059580f687047 # v4.30.9
->>>>>>> 9dec5ad1
       with:
         category: "/language:${{matrix.language}}"
         upload: true