--- conflicted
+++ resolved
@@ -130,19 +130,6 @@
     }
 
     /// <summary>
-<<<<<<< HEAD
-    /// Footprint component for multi-tile entities
-    /// </summary>
-    public readonly struct Footprint : IComponentData
-    {
-        public readonly int2 Origin;   // anchor tile (e.g. bottom-left)
-        public readonly int2 Size;     // width/height in tiles
-
-        public Footprint(int2 origin, int2 size)
-        {
-            Origin = origin;
-            Size = size;
-=======
     /// Serializable tilemap state stored as BlobAsset for saving/loading
     /// </summary>
     public readonly struct TilemapStateAsset
@@ -254,32 +241,10 @@
             SpriteIndex = spriteIndex;
             Duration = duration;
             Color = (color.x == 0f && color.y == 0f && color.z == 0f && color.w == 0f) ? new float4(1, 1, 1, 1) : color;
->>>>>>> b83a3318
-        }
-    }
-
-    /// <summary>
-<<<<<<< HEAD
-    /// Buffer element for tracking occupied cells in multi-tile entities
-    /// </summary>
-    public readonly struct OccupiedCell : IBufferElementData
-    {
-        public readonly int2 Position;
-
-        public OccupiedCell(int2 position)
-        {
-            Position = position;
-        }
-
-        public static implicit operator int2(OccupiedCell cell)
-        {
-            return cell.Position;
-        }
-
-        public static implicit operator OccupiedCell(int2 position)
-        {
-            return new OccupiedCell(position);
-=======
+        }
+    }
+
+    /// <summary>
     /// Component representing a tilemap chunk for large world support
     /// </summary>
     public readonly struct TilemapChunk : IComponentData
@@ -320,24 +285,10 @@
         {
             TileEntity = tileEntity;
             LocalPosition = localPosition;
->>>>>>> b83a3318
-        }
-    }
-
-    /// <summary>
-<<<<<<< HEAD
-    /// Structure visual definition for multi-tile prefabs in palette
-    /// </summary>
-    public readonly struct StructureVisual
-    {
-        public readonly Entity Prefab;  // prefab with render + transform
-        public readonly int2 Size;      // footprint dimensions
-
-        public StructureVisual(Entity prefab, int2 size)
-        {
-            Prefab = prefab;
-            Size = size;
-=======
+        }
+    }
+
+    /// <summary>
     /// Component linking tiles to their parent chunk
     /// </summary>
     public readonly struct TileChunkReference : IComponentData
@@ -349,7 +300,6 @@
         {
             ChunkEntity = chunkEntity;
             LocalPosition = localPosition;
->>>>>>> b83a3318
         }
     }
 }